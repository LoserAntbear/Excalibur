/// <reference path="jasmine.d.ts" />
/// <reference path="require.d.ts" />
/// <reference path="Mocks.ts" />

describe('A game actor', () => {
	
   var actor: ex.Actor;
   
   var engine;
   var scene;
   var mock = new Mocks.Mocker();

   beforeEach(() => {
      actor = new ex.Actor();
      actor.collisionType = ex.CollisionType.Active;
      scene = new ex.Scene(engine);

      spyOn(scene, 'draw').andCallThrough();
      spyOn(actor, 'draw');

      engine = mock.engine(100, 100, scene);
   });

   it('should be loaded', () => {
      expect(ex.Actor).toBeTruthy();
   });

   //it('can have animation', () => {
   //   expect(actor.frames).toEqual({});

   //   actor.addDrawing('first', null);
   //   expect(actor.frames['first']).toBe(null); //TODO
   //});

   it('can change positions when it has velocity', () => {
      expect(actor.y).toBe(0);
      expect(actor.x).toBe(0);

      actor.dy = 10;
      actor.dx = -10;

      expect(actor.x).toBe(0);
      expect(actor.y).toBe(0);

      actor.update(engine, 1000);
      expect(actor.x).toBe(-10);
      expect(actor.y).toBe(10);

      actor.update(engine, 1000);
      expect(actor.x).toBe(-20);
      expect(actor.y).toBe(20);
   });

   it('can have its height and width scaled', () => {
      expect(actor.getWidth()).toBe(0);
      expect(actor.getHeight()).toBe(0);

      actor.setWidth(20);
      actor.setHeight(20);

      expect(actor.getWidth()).toBe(20);
      expect(actor.getHeight()).toBe(20);

      actor.scale.x = 2;
      actor.scale.y = 3;

      expect(actor.getWidth()).toBe(40);
      expect(actor.getHeight()).toBe(60);

      actor.scale.x = .5;
      actor.scale.y = .1;

      expect(actor.getWidth()).toBe(10);
      expect(actor.getHeight()).toBe(2);
   });

   it('can have a center point', () => {
      actor.setHeight(100);
      actor.setWidth(50);

      var center = actor.getCenter();
      expect(center.x).toBe(0);
      expect(center.y).toBe(0);

      actor.x = 100;
      actor.y = 100;

      center = actor.getCenter();
      expect(center.x).toBe(100);
      expect(center.y).toBe(100);

      // changing the anchor
      actor.anchor = new ex.Point(0, 0);
      actor.x = 0;
      actor.y = 0;

      center = actor.getCenter();
      expect(center.x).toBe(25);
      expect(center.y).toBe(50);

      actor.x = 100;
      actor.y = 100;

      center = actor.getCenter();
      expect(center.x).toBe(125);
      expect(center.y).toBe(150);
   });

   it('has a left, right, top, and bottom', () => {
      actor.setWidth(100);
      actor.setHeight(100);

      expect(actor.getLeft()).toBe(0);
      expect(actor.getRight()).toBe(100);
      expect(actor.getTop()).toBe(0);
      expect(actor.getBottom()).toBe(100);
   });

   it('can contain points', () => {
      expect(actor.x).toBe(0);
      expect(actor.y).toBe(0);
      actor.setWidth(20);
      actor.setHeight(20);

      expect(actor.anchor.x).toBe(.5);
      expect(actor.anchor.y).toBe(.5);

      actor.anchor = new ex.Point(0, 0);

      expect(actor.contains(10, 10)).toBe(true);

      expect(actor.contains(21, 20)).toBe(false);
      expect(actor.contains(20, 21)).toBe(false);
		
      expect(actor.contains(0, -1)).toBe(false);
      expect(actor.contains(-1, 0)).toBe(false);
   });

   it('can collide with other actors', () => {
      var actor = new ex.Actor(0, 0, 10, 10);
      var other = new ex.Actor(10, 10, 10, 10);

      // Actors are adjacent and not overlapping should not collide
      expect(actor.collidesWithSide(other)).toBeFalsy();
      expect(other.collidesWithSide(actor)).toBeFalsy();

      // move other actor into collision range from the right side
      other.x = 9;
      other.y = 0;
      expect(actor.collidesWithSide(other)).toBe(ex.Side.Right);
      expect(other.collidesWithSide(actor)).toBe(ex.Side.Left);

      // move other actor into collision range from the left side
      other.x = -9;
      other.y = 0;
      expect(actor.collidesWithSide(other)).toBe(ex.Side.Left);
      expect(other.collidesWithSide(actor)).toBe(ex.Side.Right);

      // move other actor into collision range from the top
      other.x = 0;
      other.y = -9;
      expect(actor.collidesWithSide(other)).toBe(ex.Side.Top);
      expect(other.collidesWithSide(actor)).toBe(ex.Side.Bottom);

      // move other actor into collision range from the bottom
      other.x = 0;
      other.y = 9;
      expect(actor.collidesWithSide(other)).toBe(ex.Side.Bottom);
      expect(other.collidesWithSide(actor)).toBe(ex.Side.Top);
   });

   it('participates with another in a collision', () => {
      var actor = new ex.Actor(0, 0, 10, 10);
      actor.collisionType = ex.CollisionType.Active;
      var other = new ex.Actor(8, 0, 10, 10);
      other.collisionType = ex.CollisionType.Active;
      var actorCalled = 'false';
      var otherCalled = 'false';

      actor.on('collision', function() {
         actorCalled = 'actor';
      });

      other.on('collision', function() {
         otherCalled = 'other';
      });

      scene.addChild(actor);
      scene.addChild(other);
      scene.update(engine, 20);
      scene.update(engine, 20);

      expect(actorCalled).toBe('actor');
      expect(otherCalled).toBe('other');
   });

   it('can be moved to a location at a speed', () => {
      expect(actor.x).toBe(0);
      expect(actor.y).toBe(0);

      actor.moveTo(100, 0, 100);
      actor.update(engine, 500);

      expect(actor.x).toBe(50);
      expect(actor.y).toBe(0);

      actor.update(engine, 500);
      expect(actor.x).toBe(100);
      expect(actor.y).toBe(0);
   });

   it('can be moved to a location by a certain time', () => {
      expect(actor.x).toBe(0);
      expect(actor.y).toBe(0);

      actor.moveBy(100, 0,  2000);

      actor.update(engine, 1000);
      expect(actor.x).toBe(50);
      expect(actor.y).toBe(0);
   });

   it('can be rotated to an angle at a speed via ShortestPath (default)', () => {
      expect(actor.rotation).toBe(0);

      actor.rotateTo(Math.PI / 2, Math.PI / 2);

      actor.update(engine, 500);
      expect(actor.rotation).toBe(Math.PI / 4);

      actor.update(engine, 500);
      expect(actor.rotation).toBe(Math.PI / 2);

      actor.update(engine, 500);
      expect(actor.rx).toBe(0);
   });

   it('can be rotated to an angle at a speed via LongestPath', () => {
      expect(actor.rotation).toBe(0);

      actor.rotateTo(Math.PI / 2, Math.PI / 2, ex.RotationType.LongestPath);

      actor.update(engine, 1000);
      //rotation is currently incremented by rx delta ,so will be negative while moving counterclockwise
      expect(actor.rotation).toBe(-1 * Math.PI / 2);

      actor.update(engine, 2000);
      expect(actor.rotation).toBe(-3 * Math.PI / 2);

      actor.update(engine, 500);
      expect(actor.rotation).toBe(Math.PI / 2);
      expect(actor.rx).toBe(0);
   });

   it('can be rotated to an angle at a speed via Clockwise', () => {
      expect(actor.rotation).toBe(0);

      actor.rotateTo(3 * Math.PI / 2, Math.PI / 2, ex.RotationType.Clockwise);

      actor.update(engine, 2000);
      expect(actor.rotation).toBe(Math.PI);

      actor.update(engine, 1000);
      expect(actor.rotation).toBe(3 * Math.PI / 2);

      actor.update(engine, 500);
      expect(actor.rotation).toBe(3 * Math.PI / 2);
      expect(actor.rx).toBe(0);
   });

   it('can be rotated to an angle at a speed via CounterClockwise', () => {
      expect(actor.rotation).toBe(0);

      actor.rotateTo(Math.PI / 2, Math.PI / 2, ex.RotationType.CounterClockwise);
      actor.update(engine, 2000);
      expect(actor.rotation).toBe(-Math.PI);

      actor.update(engine, 1000);
      expect(actor.rotation).toBe(-3 * Math.PI / 2);

      actor.update(engine, 500);
      expect(actor.rotation).toBe(Math.PI / 2);
      expect(actor.rx).toBe(0);

      // rotating back to 0, starting at PI / 2
      actor.rotateTo(0, Math.PI / 2, ex.RotationType.CounterClockwise);
      actor.update(engine, 1000);
      expect(actor.rotation).toBe(0);

      actor.update(engine, 1);
      expect(actor.rx).toBe(0);

   });

   // it('can be rotated to an angle by a certain time', () => {
   // 	expect(actor.rotation).toBe(0);

   // 	actor.rotateBy(Math.PI/2, 2000);
   // 	actor.update(engine, 1000);

   // 	expect(actor.rotation).toBe(Math.PI/4);
   // 	actor.update(engine, 1000);

   // 	expect(actor.rotation).toBe(Math.PI/2);
   //});

   it('can be rotated to an angle by a certain time via ShortestPath (default)', () => {
      expect(actor.rotation).toBe(0);

      actor.rotateBy(Math.PI / 2, 2000);

      actor.update(engine, 1000);
      expect(actor.rotation).toBe(Math.PI / 4);

      actor.update(engine, 1000);
      expect(actor.rotation).toBe(Math.PI / 2);

      actor.update(engine, 500);
      expect(actor.rx).toBe(0);
   });

   it('can be rotated to an angle by a certain time via LongestPath', () => {
      expect(actor.rotation).toBe(0);

      actor.rotateBy(Math.PI / 2, 3000, ex.RotationType.LongestPath);

      actor.update(engine, 1000);
      expect(actor.rotation).toBe(-1 * Math.PI / 2);

      actor.update(engine, 2000);
      expect(actor.rotation).toBe(-3 * Math.PI / 2);

      actor.update(engine, 500);
      expect(actor.rotation).toBe(Math.PI / 2);
      expect(actor.rx).toBe(0);
   });

   it('can be rotated to an angle by a certain time via Clockwise', () => {
      expect(actor.rotation).toBe(0);

      actor.rotateBy(Math.PI / 2, 1000, ex.RotationType.Clockwise);

      actor.update(engine, 500);
      expect(actor.rotation).toBe(Math.PI / 4);

      actor.update(engine, 500);
      expect(actor.rotation).toBe(Math.PI / 2);

      actor.update(engine, 500);
      expect(actor.rotation).toBe(Math.PI / 2);
      expect(actor.rx).toBe(0);
   });

   it('can be rotated to an angle by a certain time via CounterClockwise', () => {
      expect(actor.rotation).toBe(0);

      actor.rotateBy(Math.PI / 2, 3000, ex.RotationType.LongestPath);

      actor.update(engine, 1000);
      expect(actor.rotation).toBe(-1 * Math.PI / 2);

      actor.update(engine, 2000);
      expect(actor.rotation).toBe(-3 * Math.PI / 2);

      actor.update(engine, 500);
      expect(actor.rotation).toBe(Math.PI / 2);
      expect(actor.rx).toBe(0);
   });

   it('can be scaled at a speed', () => {
      expect(actor.scale.x).toBe(1);
      expect(actor.scale.y).toBe(1);

      actor.scaleTo(2, 4, .5, .5);
      actor.update(engine, 1000);

      expect(actor.scale.x).toBe(1.5);
      expect(actor.scale.y).toBe(1.5);
      actor.update(engine, 1000);

      expect(actor.scale.x).toBe(2);
      expect(actor.scale.y).toBe(2);
      actor.update(engine, 1000);

      expect(actor.scale.x).toBe(2);
      expect(actor.scale.y).toBe(2.5);
   });

   it('can be scaled by a certain time', () => {
      expect(actor.scale.x).toBe(1);
      expect(actor.scale.y).toBe(1);

      actor.scaleBy(4, 5, 1000);

      actor.update(engine, 500);
      expect(actor.scale.x).toBe(2.5);
      expect(actor.scale.y).toBe(3);

      actor.update(engine, 500);
      expect(actor.scale.x).toBe(4);
      expect(actor.scale.y).toBe(5);
   });

   it('can blink on and off', () => {
      expect(actor.visible).toBe(true);
      actor.blink(200, 200);

      actor.update(engine, 200);
      expect(actor.visible).toBe(false);

      actor.update(engine, 250);
      expect(actor.visible).toBe(true);
   });

   it('can blink at a frequency forever', () => {
      expect(actor.visible).toBe(true);
      actor.blink(200, 200).repeatForever();
		
      for(var i = 0; i < 2; i++) {
         actor.update(engine, 200);
         expect(actor.visible).toBe(false);

         actor.update(engine, 200);
         expect(actor.visible).toBe(true);

         actor.update(engine, 200);
      }
   });

   it('can be delayed by an amount off time', () => {
      expect(actor.x).toBe(0);
      expect(actor.y).toBe(0);

      actor.delay(1000).moveTo(20, 0, 20);
      actor.update(engine, 1000);
      expect(actor.x).toBe(0);

      actor.update(engine, 1000);
      expect(actor.x).toBe(20);
   });

   it('can die', () => {
      scene.addChild(actor);
      expect(scene.children.length).toBe(1);
      actor.die();
      scene.update(engine, 100);
      expect(scene.children.length).toBe(0);
   });

   it('can perform actions and then die', () => {
      scene.addChild(actor);
      expect(actor.x).toBe(0);
      expect(actor.y).toBe(0);
      expect(scene.children.length).toBe(1);

      actor.moveTo(100, 0, 100).delay(1000).die();
      actor.update(engine, 1000);

      expect(actor.x).toBe(100);
      expect(actor.y).toBe(0);

      actor.update(engine, 500);
      expect(actor.x).toBe(100);
      expect(actor.y).toBe(0);

      actor.update(engine, 1000);
      scene.update(engine, 100);
      expect(scene.children.length).toBe(0);
   });

   it('can repeat previous actions', () => {
      expect(actor.x).toBe(0);
      expect(actor.y).toBe(0);

      actor.moveTo(20, 0, 10).moveTo(0, 0, 10).repeat();

      actor.update(engine, 1000);
      expect(actor.x).toBe(10);
      expect(actor.y).toBe(0);

      actor.update(engine, 1000);
      expect(actor.x).toBe(20);
      expect(actor.y).toBe(0);

      actor.update(engine, 1);
      actor.update(engine, 1000);
      expect(actor.x).toBe(10);
      expect(actor.y).toBe(0);

      actor.update(engine, 1000);
      expect(actor.x).toBe(0);
      expect(actor.y).toBe(0);

      actor.update(engine, 1);
      actor.update(engine, 1000);
      expect(actor.x).toBe(10);
      expect(actor.y).toBe(0);

      actor.update(engine, 1000);
      expect(actor.x).toBe(20);
      expect(actor.y).toBe(0);

      actor.update(engine, 1000);
      expect(actor.x).toBe(20);
      expect(actor.y).toBe(0);
   });

   it('can repeat previous actions forever', () => {
      expect(actor.x).toBe(0);
      expect(actor.y).toBe(0);

      actor.moveTo(20, 0, 10).moveTo(0, 0, 10).repeatForever();

      for(var i = 0; i < 20; i++) {
         actor.update(engine, 1000);
         expect(actor.x).toBe(10);
         expect(actor.y).toBe(0);

         actor.update(engine, 1000);
         expect(actor.x).toBe(20);
         expect(actor.y).toBe(0);

         actor.update(engine, 1);
         actor.update(engine, 1000);
         expect(actor.x).toBe(10);
         expect(actor.y).toBe(0);

         actor.update(engine, 1000);
         expect(actor.x).toBe(0);
         expect(actor.y).toBe(0);

         actor.update(engine, 1);
      }
   });

   it('can have its moveTo action stopped', () => {
      expect(actor.x).toBe(0);
      expect(actor.y).toBe(0);

      actor.moveTo(20, 0, 10);
      actor.update(engine, 500);

      actor.clearActions();
      expect(actor.x).toBe(5);
      expect(actor.y).toBe(0);

      // Actor should not move after stop
      actor.update(engine, 500);
      expect(actor.x).toBe(5);
      expect(actor.y).toBe(0);
   });

   it('can have its moveBy action stopped', () => {
      expect(actor.x).toBe(0);
      expect(actor.y).toBe(0);

      actor.moveBy(20, 0, 1000);
      actor.update(engine, 500);

      actor.clearActions();
      expect(actor.x).toBe(10);
      expect(actor.y).toBe(0);

      // Actor should not move after stop
      actor.update(engine, 500);
      expect(actor.x).toBe(10);
      expect(actor.y).toBe(0);
   });

   it('can have its rotateTo action stopped', () => {
      expect(actor.rotation).toBe(0);

      actor.rotateTo(Math.PI / 2, Math.PI / 2);

      actor.update(engine, 500);
      expect(actor.rotation).toBe(Math.PI / 4);

      actor.clearActions();

      actor.update(engine, 500);
      expect(actor.rotation).toBe(Math.PI / 4);
   });

   it('can have its rotateBy action stopped', () => {
      expect(actor.rotation).toBe(0);

      actor.rotateBy(Math.PI / 2, 2000);
		
      actor.update(engine, 1000);
      actor.clearActions();
      expect(actor.rotation).toBe(Math.PI / 4);

      actor.update(engine, 1000);
      expect(actor.rotation).toBe(Math.PI / 4);
   });

   it('can have its scaleTo action stopped', () => {
      expect(actor.scale.x).toBe(1);
      expect(actor.scale.y).toBe(1);

      actor.scaleTo(2, 2, .5, .5);
      actor.update(engine, 1000);

      actor.clearActions();
      expect(actor.scale.x).toBe(1.5);
      expect(actor.scale.y).toBe(1.5);

      actor.update(engine, 1000);
      expect(actor.scale.x).toBe(1.5);
      expect(actor.scale.y).toBe(1.5);
   });

   it('can have its scaleBy action stopped', () => {
      expect(actor.scale.x).toBe(1);
      expect(actor.scale.y).toBe(1);

      actor.scaleBy(4, 4, 1000);

      actor.update(engine, 500);

      actor.clearActions();
      expect(actor.scale.x).toBe(2.5);
      expect(actor.scale.y).toBe(2.5);

      actor.update(engine, 500);
      expect(actor.scale.x).toBe(2.5);
      expect(actor.scale.y).toBe(2.5);
   });

   it('can have its blink action stopped', () => {
      expect(actor.visible).toBe(true);
      actor.blink(1, 3000);

      actor.update(engine, 500);
      expect(actor.visible).toBe(false);

      actor.clearActions();
		
      actor.update(engine, 500);
      actor.update(engine, 500);
      expect(actor.visible).toBe(true);
   });

   it('can have its delay action stopped', () => {
      expect(actor.x).toBe(0);
      expect(actor.y).toBe(0);

      actor.delay(1000).moveTo(20, 0, 20);
      actor.update(engine, 1000);
      expect(actor.x).toBe(0);

      actor.clearActions();
      actor.update(engine, 1000);
      expect(actor.x).toBe(0);
   });

   it('can have its repeat action stopped', () => {
      expect(actor.x).toBe(0);
      expect(actor.y).toBe(0);

      actor.moveTo(20, 0, 10).moveTo(0, 0, 10).repeat();

      actor.update(engine, 1000);
      expect(actor.x).toBe(10);
      expect(actor.y).toBe(0);

      actor.update(engine, 1000);
      expect(actor.x).toBe(20);
      expect(actor.y).toBe(0);

      actor.clearActions();
      actor.update(engine, 1);
      actor.update(engine, 1000);
      expect(actor.x).toBe(20);
      expect(actor.y).toBe(0);

      actor.update(engine, 1000);
      expect(actor.x).toBe(20);
      expect(actor.y).toBe(0);

      actor.update(engine, 1);
      actor.update(engine, 1000);
      expect(actor.x).toBe(20);
      expect(actor.y).toBe(0);

      actor.update(engine, 1000);
      expect(actor.x).toBe(20);
      expect(actor.y).toBe(0);

      actor.update(engine, 1000);
      expect(actor.x).toBe(20);
      expect(actor.y).toBe(0);
   });

   it('can have its repeatForever action stopped', () => {
      expect(actor.x).toBe(0);
      expect(actor.y).toBe(0);

      actor.moveTo(20, 0, 10).moveTo(0, 0, 10).repeatForever();

      actor.update(engine, 1000);
      expect(actor.x).toBe(10);
      expect(actor.y).toBe(0);

      actor.clearActions();

      for(var i = 0; i < 20; i++) {
         actor.update(engine, 1000);
         expect(actor.x).toBe(10);
         expect(actor.y).toBe(0);
      }
   });

   it('can follow another actor', () => {
      expect(actor.x).toBe(0);
      expect(actor.y).toBe(0);

      var actorToFollow = new ex.Actor(10, 0);
      actorToFollow.moveTo(100, 0, 10);
      actor.follow(actorToFollow);
      // actor.update(engine, 1000);
      // expect(actor.x).toBe(actorToFollow.x);

      for(var i = 1; i < 10; i++) {
         // actor.follow(actorToFollow);
         actorToFollow.update(engine, 1000);
         actor.update(engine, 1000);
         expect(actor.x).toBe(actorToFollow.x - 10);
      }
      //TODO test different follow distances?
   });

   it('can meet another actor' , () => {
      expect(actor.x).toBe(0);
      expect(actor.y).toBe(0);

      // testing basic meet
      var actorToMeet = new ex.Actor(10, 0);
      actorToMeet.moveTo(100, 0, 10);
      actor.meet(actorToMeet);

      for(var i = 0; i < 9; i++) {
         actorToMeet.update(engine, 1000);
         actor.update(engine, 1000);
         expect(actor.x).toBe(actorToMeet.x - 10);
      }

      // actor should have caught up to actorToFollow since it stopped moving
      actorToMeet.update(engine, 1000);
      actor.update(engine, 1000);
      expect(actor.x).toBe (actorToMeet.x);

      //TODO have actor to be followed traveling at a diagonal 'toward' the following actor
      // testing when actorToMeet is moving in a direction towards the following actor
   });

   it('can find its global coordinates if it has a parent', () => {
      expect(actor.x).toBe(0);
      expect(actor.y).toBe(0);

      var childActor = new ex.Actor(50, 50);
      expect(childActor.x).toBe(50);
      expect(childActor.y).toBe(50);

      actor.addChild(childActor);

      actor.moveBy(10, 15, 1000);
      actor.update(engine, 1000);

      expect(childActor.getWorldX()).toBe(60);
      expect(childActor.getWorldY()).toBe(65);
   });

   it('can find its global coordinates if it doesn\'t have a parent', () => {
      expect(actor.x).toBe(0);
      expect(actor.y).toBe(0);

      actor.moveBy(10, 15, 1000);
      actor.update(engine, 1000);

      expect(actor.getWorldX()).toBe(10);
      expect(actor.getWorldY()).toBe(15);
   });

   it('can be removed from the scene', () => {
      scene.addChild(actor);
      expect(scene.children.length).toBe(1);
      actor.kill();
      scene.update(engine, 100);
      expect(scene.children.length).toBe(0);
   });

   it('once killed is not drawn', () => {
      scene.add(actor);
      actor.kill();
      scene.update(engine, 100);
      scene.draw(engine.ctx, 100);
      expect(actor.draw).not.toHaveBeenCalled();
   });

   it('does not incure pointer overhead until an event is registered', () => {
      expect(actor.enableCapturePointer).toBeFalsy();
      expect(actor.capturePointer.captureMoveEvents).toBeFalsy();
      actor.on('pointerdown', () => { /*do nothing*/ });
      expect(actor.capturePointer.captureMoveEvents).toBeFalsy();
      expect(actor.enableCapturePointer).toBeTruthy();
      actor.on('pointermove', () => { /*do nothing*/ });
      expect(actor.capturePointer.captureMoveEvents).toBeTruthy();
      expect(actor.enableCapturePointer).toBeTruthy();
   });
	
   it('changes opacity on color', () => {
      actor.color = ex.Color.Black.clone();
      expect(actor.color.a).toBe(1);
      expect(actor.color.r).toBe(0);
      expect(actor.color.g).toBe(0);
      expect(actor.color.b).toBe(0);
		
      expect(actor.opacity).toBe(1.0);
      actor.opacity = .5;
		
      actor.update(engine, 100);
      expect(actor.color.a).toBe(.5);
      expect(actor.color.r).toBe(0);
      expect(actor.color.g).toBe(0);
      expect(actor.color.b).toBe(0);
   });
   
   it('can detect containment off of child actors', () => {
      var parent = new ex.Actor(600, 100, 100, 100);
      var child = new ex.Actor(0, 0, 100, 100);
      var child2 = new ex.Actor(-600, -100, 100, 100);
	  
      parent.addChild(child);
      child.addChild(child2);
	  
      // check reality
      expect(parent.contains(550, 50)).toBeTruthy();
      expect(parent.contains(650, 150)).toBeTruthy();

      // in world coordinates this should be false 
      expect(child.contains(50, 50)).toBeFalsy();
	  
      // in world coordinates this should be true
      expect(child.contains(550, 50)).toBeTruthy();
      expect(child.contains(650, 150)).toBeTruthy();
	  
      // second order child shifted to the origin
      expect(child2.contains(-50, -50)).toBeTruthy();
      expect(child2.contains(50, 50)).toBeTruthy();	   
   });
   
   it('can recursively check containment', () => {
      var parent = new ex.Actor(0, 0, 100, 100); 
      var child = new ex.Actor(100, 100, 100, 100);
      var child2 = new ex.Actor(100, 100, 100, 100);
      parent.addChild(child);
	  
      expect(parent.contains(150, 150)).toBeFalsy();
      expect(child.contains(150, 150)).toBeTruthy();
      expect(parent.contains(150, 150, true)).toBeTruthy();
      expect(parent.contains(200, 200, true)).toBeFalsy();
	  
      child.addChild(child2);
      expect(parent.contains(250, 250, true)).toBeTruthy();	  
   });

   it('with an active collision type can be placed on a fixed type', () => {
      var scene = new ex.Scene(engine); 
	  
      var active = new ex.Actor(0, -50, 100, 100);
      active.collisionType = ex.CollisionType.Active;
      active.dy = 10;
      active.ay = 1000;
	  
      var fixed = new ex.Actor(0, 50, 100, 100);
      fixed.collisionType = ex.CollisionType.Fixed;
	  
      scene.add(active);
      scene.add(fixed);
	  
      expect(active.x).toBe(0);
      expect(active.y).toBe(-50);
	  
      expect(fixed.x).toBe(0);
      expect(fixed.y).toBe(50);
	  
      // update many times for safety
      for(var i = 0; i < 40; i++) {
         scene.update(engine, 100);
      }
	 	  
      expect(active.x).toBe(0);
      expect(active.y).toBe(-50);
	  
      expect(fixed.x).toBe(0);
      expect(fixed.y).toBe(50);
   });
<<<<<<< HEAD
	
   it('is drawn when visible', () => {
      actor.visible = true;
		
      scene.add(actor);
      scene.draw(engine.ctx, 100);
		
      expect(actor.draw).toHaveBeenCalled();				
   });
	
   it('is not drawn when not visible', () => {
      actor.visible = false;
		
      scene.add(actor);
      scene.draw(engine.ctx, 100);
		
      expect(actor.draw).not.toHaveBeenCalled();				
   });
   
   it('draws visible child actors', () => {
      var parentActor = new ex.Actor();
      var childActor = new ex.Actor();
      scene.add(parentActor);
      parentActor.addChild(childActor);
      
      spyOn(childActor, 'draw');
      
      childActor.visible = true;
      scene.draw(engine.ctx, 100);
      expect(childActor.draw).toHaveBeenCalled();
   });
   
   it('does not draw invisible child actors', () => {
      var parentActor = new ex.Actor();
      var childActor = new ex.Actor();
      scene.add(parentActor);
      parentActor.addChild(childActor);
      
      spyOn(childActor, 'draw');
      
      childActor.visible = false;
      scene.draw(engine.ctx, 100);
      expect(childActor.draw).not.toHaveBeenCalled();
   });
=======
>>>>>>> 94ebeaa8

});<|MERGE_RESOLUTION|>--- conflicted
+++ resolved
@@ -896,25 +896,6 @@
       expect(fixed.x).toBe(0);
       expect(fixed.y).toBe(50);
    });
-<<<<<<< HEAD
-	
-   it('is drawn when visible', () => {
-      actor.visible = true;
-		
-      scene.add(actor);
-      scene.draw(engine.ctx, 100);
-		
-      expect(actor.draw).toHaveBeenCalled();				
-   });
-	
-   it('is not drawn when not visible', () => {
-      actor.visible = false;
-		
-      scene.add(actor);
-      scene.draw(engine.ctx, 100);
-		
-      expect(actor.draw).not.toHaveBeenCalled();				
-   });
    
    it('draws visible child actors', () => {
       var parentActor = new ex.Actor();
@@ -941,7 +922,5 @@
       scene.draw(engine.ctx, 100);
       expect(childActor.draw).not.toHaveBeenCalled();
    });
-=======
->>>>>>> 94ebeaa8
-
+   
 });